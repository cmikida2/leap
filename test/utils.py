__copyright__ = "Copyright (C) 2014 Andreas Kloeckner, Matt Wala"

__license__ = """
Permission is hereby granted, free of charge, to any person obtaining a copy
of this software and associated documentation files (the "Software"), to deal
in the Software without restriction, including without limitation the rights
to use, copy, modify, merge, publish, distribute, sublicense, and/or sell
copies of the Software, and to permit persons to whom the Software is
furnished to do so, subject to the following conditions:

The above copyright notice and this permission notice shall be included in
all copies or substantial portions of the Software.

THE SOFTWARE IS PROVIDED "AS IS", WITHOUT WARRANTY OF ANY KIND, EXPRESS OR
IMPLIED, INCLUDING BUT NOT LIMITED TO THE WARRANTIES OF MERCHANTABILITY,
FITNESS FOR A PARTICULAR PURPOSE AND NONINFRINGEMENT. IN NO EVENT SHALL THE
AUTHORS OR COPYRIGHT HOLDERS BE LIABLE FOR ANY CLAIM, DAMAGES OR OTHER
LIABILITY, WHETHER IN AN ACTION OF CONTRACT, TORT OR OTHERWISE, ARISING FROM,
OUT OF OR IN CONNECTION WITH THE SOFTWARE OR THE USE OR OTHER DEALINGS IN
THE SOFTWARE.
"""

import numpy as np
import logging

logger = logging.getLogger(__name__)


# {{{ things to pass for python_method_impl

def python_method_impl_interpreter(code, **kwargs):
    from dagrt.exec_numpy import NumpyInterpreter
    return NumpyInterpreter(code, **kwargs)


def python_method_impl_codegen(code, **kwargs):
    from dagrt.codegen import PythonCodeGenerator
    codegen = PythonCodeGenerator(class_name="Method")
    return codegen.get_class(code)(**kwargs)

# }}}


def execute_and_return_single_result(python_method_impl, code, initial_context=None,
                                     max_steps=1):
    if initial_context is None:
        initial_context = {}
    interpreter = python_method_impl(code, function_map={})
    interpreter.set_up(t_start=0, dt_start=0, context=initial_context)
    has_state_component = False
    for event in interpreter.run(max_steps=max_steps):
        if isinstance(event, interpreter.StateComputed):
            has_state_component = True
            state_component = event.state_component
    assert has_state_component
    return state_component


class Problem:
    """
    .. attribute :: t_start
    .. attribute :: t_end
    """

    def initial(self):
        """Return an initial value."""
        raise NotImplementedError()

    def exact(self, t):
        """Return the exact solution, if available."""
        raise NotImplementedError()

    def __call__(self, t, y):
        raise NotImplementedError()


class DefaultProblem(Problem):

    t_start = 1

    t_end = 10

    def initial(self):
        return np.array([1, 3], dtype=np.float64)

    def exact(self, t):
        inner = np.sqrt(3) / 2 * np.log(t)
        return np.array([np.sqrt(t) * (
                5 * np.sqrt(3) / 3 * np.sin(inner)
                + np.cos(inner)), (3*np.cos(inner)
                    + np.sqrt(3) / 3 * np.sin(inner))/np.sqrt(t)], dtype=np.float64)

    def __call__(self, t, y):
        u, v = y
        return np.array([v, -u / t ** 2], dtype=np.float64)


_default_dts = 2 ** -np.array(range(4, 7), dtype=np.float64)  # noqa pylint:disable=invalid-unary-operand-type


def check_simple_convergence(method, method_impl, expected_order,
<<<<<<< HEAD
                             problem=DefaultProblem(), dts=_default_dts,
                             show_dag=False, plot_solution=False,
                             function_map=None, implicit=False,
                             solver_hook=None):
=======
                             problem=None, dts=_default_dts,
                             show_dag=False, plot_solution=False):
    if problem is None:
        problem = DefaultProblem()

>>>>>>> e63d1554
    component_id = method.component_id
    code = method.generate()

    if show_dag:
        from dagrt.language import show_dependency_graph
        show_dependency_graph(code)

    from pytools.convergence import EOCRecorder
    eocrec = EOCRecorder()

    if function_map is None:
        function_map = {"<func>" + component_id: problem}

    if implicit:
        from leap.implicit import replace_AssignImplicit
        code = replace_AssignImplicit(code, {"solve": solver_hook})

    for dt in dts:
        t = problem.t_start
        y = problem.initial()
        final_t = problem.t_end

        interp = method_impl(code, function_map=function_map)
        interp.set_up(t_start=t, dt_start=dt, context={component_id: y})

        times = []
        values = []
        for event in interp.run(t_end=final_t):
            if isinstance(event, interp.StateComputed):
                assert event.component_id == component_id
                values.append(event.state_component)
                times.append(event.t)

        assert abs(times[-1] - final_t) / final_t < 0.1

        times = np.array(times)
        values = np.array(values)

        if plot_solution:
            import matplotlib.pyplot as pt
            pt.plot(times, values, label="comp")
            pt.plot(times, problem.exact(times), label="true")
            pt.show()

        error = np.linalg.norm(values[-1] - problem.exact(final_t))
        eocrec.add_data_point(dt, error)

    print("------------------------------------------------------")
    print("%s: expected order %d" % (method.__class__.__name__,
                                     expected_order))
    print("------------------------------------------------------")
    print(eocrec.pretty_print())

    orderest = eocrec.estimate_order_of_convergence()[0, 1]
    assert orderest > expected_order * 0.9


def check_adaptive_timestep(python_method_impl, method, ss_frac, bs_frac,
                            ss_targ, bs_targ, show_dag=False, plot=False,
                            implicit=False, solver=None,
                            solver_hook=None):
    # Use "DEBUG" to trace execution
    logging.basicConfig(level=logging.INFO)

    component_id = method.component_id
    code = method.generate()

    if implicit:
        from leap.implicit import replace_AssignImplicit
        code = replace_AssignImplicit(code, {"solve": solver_hook})

    if show_dag:
        from dagrt.language import show_dependency_graph
        show_dependency_graph(code)

    from stiff_test_systems import VanDerPolProblem
    example = VanDerPolProblem()
    y = example.initial()

    if implicit:
        interp = python_method_impl(code,
                                    function_map={"<func>" + component_id: example,
                                    "<func>solver": solver})
    else:
        interp = python_method_impl(code,
                                    function_map={"<func>" + component_id: example})
    interp.set_up(t_start=example.t_start, dt_start=1e-5, context={component_id: y})

    times = []
    values = []

    new_times = []
    new_values = []

    last_t = 0
    step_sizes = []

    for event in interp.run(t_end=example.t_end):
        if isinstance(event, interp.StateComputed):
            assert event.component_id == component_id

            new_values.append(event.state_component)
            new_times.append(event.t)
        elif isinstance(event, interp.StepCompleted):
            if not new_times:
                continue

            step_sizes.append(event.t - last_t)
            last_t = event.t

            times.extend(new_times)
            values.extend(new_values)
            del new_times[:]
            del new_values[:]
        elif isinstance(event, interp.StepFailed):
            del new_times[:]
            del new_values[:]

            logger.info("failed step at t=%s" % event.t)

    times = np.array(times)
    values = np.array(values)
    step_sizes = np.array(step_sizes)

    if plot:
        import matplotlib.pyplot as pt
        pt.clf()
        pt.plot(times, values[:, 1], "x-")
        pt.show()
        pt.plot(times, step_sizes, "x-")
        pt.show()

    step_sizes = np.array(step_sizes)
    small_step_frac = len(np.nonzero(step_sizes < ss_targ)[0]) / len(step_sizes)
    big_step_frac = len(np.nonzero(step_sizes > bs_targ)[0]) / len(step_sizes)

    print("small_step_frac (<%g): %g - big_step_frac (>%g): %g"
            % (ss_targ, small_step_frac, bs_targ, big_step_frac))
    assert small_step_frac <= ss_frac, small_step_frac
    assert big_step_frac >= bs_frac, big_step_frac


# vim: foldmethod=marker<|MERGE_RESOLUTION|>--- conflicted
+++ resolved
@@ -99,18 +99,14 @@
 
 
 def check_simple_convergence(method, method_impl, expected_order,
-<<<<<<< HEAD
-                             problem=DefaultProblem(), dts=_default_dts,
+
+                             problem=None, dts=_default_dts,
                              show_dag=False, plot_solution=False,
                              function_map=None, implicit=False,
                              solver_hook=None):
-=======
-                             problem=None, dts=_default_dts,
-                             show_dag=False, plot_solution=False):
     if problem is None:
         problem = DefaultProblem()
 
->>>>>>> e63d1554
     component_id = method.component_id
     code = method.generate()
 
