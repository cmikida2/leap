--- conflicted
+++ resolved
@@ -39,7 +39,7 @@
 
 
 def verify_first_same_as_last_condition(times, last_stage_coefficients,
-                          output_stage_coefficients):
+                                        output_stage_coefficients):
     if not times or not last_stage_coefficients \
             or not output_stage_coefficients:
         return False
@@ -121,8 +121,8 @@
 
         with cb.else_():
             cb(high_order_estimate, self.limiter_func(high_order_estimate))
-            self.finish_solution(cb, high_order_estimate, high_order_rhs,
-                                 low_order_estimate)
+            self.finish_nonadaptive(cb, high_order_estimate, high_order_rhs,
+                                    low_order_estimate)
             cb.fence()
             cb(self.dt,
                Min((0.9 * self.dt * rel_error ** (-1 / self.high_order),
@@ -200,7 +200,7 @@
                    enumerate(self.low_order_coeffs)))
 
             if not self.adaptive:
-                self.finish_solution(cb, high_order_estimate, rhss[-1],
+                self.finish_nonadaptive(cb, high_order_estimate, rhss[-1],
                                         low_order_estimate)
             else:
                 self.finish_adaptive(cb, high_order_estimate, rhss[-1],
@@ -213,8 +213,8 @@
             initialization_dep_on=cb_init.state_dependencies,
             step_dep_on=cb_primary.state_dependencies)
 
-    def finish_solution(self, cb, high_order_estimate, high_order_rhs,
-                        low_order_estimate):
+    def finish_nonadaptive(self, cb, high_order_estimate, high_order_rhs,
+                           low_order_estimate):
         cb.fence()
         if not self.use_high_order:
             cb(self.last_rhs,
@@ -231,7 +231,6 @@
         cb.fence()
         cb(self.t, self.t + self.dt)
 
-<<<<<<< HEAD
     def finish_adaptive(self, cb, high_order_estimate, high_order_rhs,
                         low_order_estimate):
         from pymbolic import var
@@ -281,8 +280,6 @@
                Min((0.9 * self.dt * rel_error ** (-1 / self.high_order),
                     self.max_dt_growth * self.dt)))
 
-=======
->>>>>>> 763a3f96
     def call_rhs(self, t, y):
         from pymbolic.primitives import CallWithKwargs
         return CallWithKwargs(function=self.rhs_func,
