--- conflicted
+++ resolved
@@ -234,7 +234,6 @@
 # }}}
 
 
-<<<<<<< HEAD
 # {{{ expand IfThenElse expressions
 
 class IfThenElseExpander(IdentityMapper):
@@ -315,7 +314,4 @@
 
 # }}}
 
-
-=======
->>>>>>> 763a3f96
 # vim: foldmethod=marker