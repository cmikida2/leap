--- conflicted
+++ resolved
@@ -38,20 +38,8 @@
               'Topic :: Utilities',
               ],
 
-<<<<<<< HEAD
-          packages=[
-              "leap",
-              "leap.method",
-              "leap.method.rk",
-              "leap.method.ab",
-              "leap.method.ab.multirate",
-              "leap.method.im_euler",
-              "leap.vm",
-              "leap.vm.codegen"
-              ],
-=======
           packages=find_packages(),
->>>>>>> 8950857e
+
           install_requires=[
               "numpy>=1.5",
               "scipy>=0.14",
